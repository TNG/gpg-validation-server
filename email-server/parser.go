package emailserver

import (
	"errors"
	"fmt"
	"io"
	"io/ioutil"
	"mime"
	"mime/multipart"
	"net/mail"
	"net/textproto"
<<<<<<< HEAD
	"golang.org/x/net/html/charset"
	"log"
=======
	"strings"
>>>>>>> a4204325
)

// MimeEntity describes a multi-part MIME encoded message
type MimeEntity struct {
	Header textproto.MIMEHeader
<<<<<<< HEAD
	Text string
	Parts []MimeEntity
	Attachment []byte
}

type MimeMediaType struct {
	Value string
	Params map[string]string
=======
	Text   string
	Parts  []MimeEntity
>>>>>>> a4204325
}

func (entity *MimeEntity) getHeader(name, defaultValue string) string {
	canonicalName := textproto.CanonicalMIMEHeaderKey(name)
	values, ok := entity.Header[canonicalName]
	if !ok || len(values) == 0 {
		return defaultValue
	}
	return values[0]
}

func (entity *MimeEntity) getSubject() string {
	return entity.getHeader("Subject", "")
}

func parseMail(reader io.Reader) (*MimeEntity, error) {
	message, err := mail.ReadMessage(reader)
	if err != nil {
		return nil, fmt.Errorf("Cannot read message: %s", err)
	}
	entity, err := parseEntity(textproto.MIMEHeader(message.Header), message.Body)
	if err != nil {
		return nil, err
	}
	return entity, nil
}

func getMimeMediaTypeFromHeader(
		header textproto.MIMEHeader, key string, defaultValue string) (*MimeMediaType, error) {
	values := header.Get(key)
	if len(values) == 0 {
		return &MimeMediaType{defaultValue, make(map[string]string)}, nil
	}
	value, params, err := mime.ParseMediaType(values)
	if err != nil {
		return nil, err
	}
	return &MimeMediaType{value, params}, nil
}

func parseEntity(header textproto.MIMEHeader, body io.Reader) (*MimeEntity, error) {
	contentType, err := getMimeMediaTypeFromHeader(header, "Content-Type", "text/plain")
	if err != nil {
		return nil, err
	}
	contentDisposition, err := getMimeMediaTypeFromHeader(header, "Content-Disposition", "")
	if err != nil {
		return nil, err
	}
	if contentDisposition.Value == "attachment" {
		return createAttachment(contentDisposition, header, body)
	}
	if strings.HasPrefix(contentType.Value, "text/") {
		return parseText(contentType, header, body)
	}
	if strings.HasPrefix(contentType.Value, "multipart/") {
		return parseMultipart(contentType, header, body)
	}
	log.Printf("Ignoring non-attachment content of unknown type '%s'\n", header.Get("Content-Type"))
	return nil, nil
}

func parseText(contentType *MimeMediaType, header textproto.MIMEHeader,
		body io.Reader) (*MimeEntity, error) {
	charsetLabel, ok := contentType.Params["charset"]
	var err error
	if ok {
		body, err = charset.NewReaderLabel(charsetLabel, body)
		if err != nil {
			return nil, err
		}
	}
	text, err := ioutil.ReadAll(body)
	if err != nil {
		return nil, err
	}
	return &MimeEntity{header, string(text), nil, nil}, nil
}

func parseMultipart(contentType *MimeMediaType, header textproto.MIMEHeader,
		body io.Reader) (*MimeEntity, error) {
	boundary, ok := contentType.Params["boundary"]
	if !ok {
		return nil, errors.New("multipart mail without boundary")
	}
	result := MimeEntity{header, "", make([]MimeEntity, 0), nil}

	reader := multipart.NewReader(body, boundary)
	for {
		part, err := reader.NextPart()
		if err != nil {
			if err != io.EOF {
				return nil, err
			}
			return &result, nil
		}
		entity, err := parseEntity(part.Header, part)
		if err != nil {
			return nil, err
		}
<<<<<<< HEAD
		if entity != nil {
			result.Parts = append(result.Parts, *entity)
		}
	}
}

func createAttachment(contentDisposition *MimeMediaType, header textproto.MIMEHeader,
		body io.Reader) (*MimeEntity, error) {
	data, err := ioutil.ReadAll(body)
	if err != nil {
		return nil, err
	}
	return &MimeEntity{header, "", nil, data}, nil
=======
		result.Parts = append(result.Parts, *entity)
	}
>>>>>>> a4204325
}<|MERGE_RESOLUTION|>--- conflicted
+++ resolved
@@ -9,18 +9,14 @@
 	"mime/multipart"
 	"net/mail"
 	"net/textproto"
-<<<<<<< HEAD
 	"golang.org/x/net/html/charset"
 	"log"
-=======
 	"strings"
->>>>>>> a4204325
 )
 
 // MimeEntity describes a multi-part MIME encoded message
 type MimeEntity struct {
 	Header textproto.MIMEHeader
-<<<<<<< HEAD
 	Text string
 	Parts []MimeEntity
 	Attachment []byte
@@ -29,10 +25,8 @@
 type MimeMediaType struct {
 	Value string
 	Params map[string]string
-=======
 	Text   string
 	Parts  []MimeEntity
->>>>>>> a4204325
 }
 
 func (entity *MimeEntity) getHeader(name, defaultValue string) string {
@@ -133,7 +127,6 @@
 		if err != nil {
 			return nil, err
 		}
-<<<<<<< HEAD
 		if entity != nil {
 			result.Parts = append(result.Parts, *entity)
 		}
@@ -147,8 +140,4 @@
 		return nil, err
 	}
 	return &MimeEntity{header, "", nil, data}, nil
-=======
-		result.Parts = append(result.Parts, *entity)
-	}
->>>>>>> a4204325
 }